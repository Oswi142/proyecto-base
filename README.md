#### Proyeto base para proyectos tddlab:

#### Creado a partir de proyecto usado en IngSoftware: parcel-jest-base

https://github.com/israelantezana/parcel-jest-base

#### Comandos creados en package json:

#### Para instalar las dependencias:

npm install

#### Comandos de uso:

Ejecutar web-sever local parcel:
npm start

Ejecutar pruebas de unidad de forma continua --watch:
npm test

Ejecutar pruebas de unidad solo una vez:
npm run test-once

prueba2.2

prueba main2

<<<<<<< HEAD
A1 - A2
=======
B1 - B2
>>>>>>> d3969401
<|MERGE_RESOLUTION|>--- conflicted
+++ resolved
@@ -25,8 +25,5 @@
 
 prueba main2
 
-<<<<<<< HEAD
 A1 - A2
-=======
 B1 - B2
->>>>>>> d3969401
