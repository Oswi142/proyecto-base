--- conflicted
+++ resolved
@@ -21,12 +21,4 @@
 Ejecutar pruebas de unidad solo una vez:
 npm run test-once
 
-<<<<<<< HEAD
-prueba2.2
-=======
-prueba2
-
-prueba main
-
-prueba 3
->>>>>>> ce187784
+prueba2